--- conflicted
+++ resolved
@@ -34,18 +34,6 @@
 
 	StopContext context.Context
 
-<<<<<<< HEAD
-	Applications       *applications.Client
-	AppRoleAssignments *approleassignments.Client
-	ConditionalAccess  *conditionalaccess.Client
-	IdentityGovernance *identitygovernance.Client
-	DirectoryRoles     *directoryroles.Client
-	Domains            *domains.Client
-	Groups             *groups.Client
-	Invitations        *invitations.Client
-	ServicePrincipals  *serviceprincipals.Client
-	Users              *users.Client
-=======
 	AdministrativeUnits *administrativeunits.Client
 	Applications        *applications.Client
 	AppRoleAssignments  *approleassignments.Client
@@ -56,7 +44,6 @@
 	Invitations         *invitations.Client
 	ServicePrincipals   *serviceprincipals.Client
 	Users               *users.Client
->>>>>>> 055fa280
 }
 
 func (client *Client) build(ctx context.Context, o *common.ClientOptions) error {
